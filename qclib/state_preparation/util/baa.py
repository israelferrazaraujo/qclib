# Copyright 2021 qclib project.

# Licensed under the Apache License, Version 2.0 (the "License");
# you may not use this file except in compliance with the License.
# You may obtain a copy of the License at

#     http://www.apache.org/licenses/LICENSE-2.0

# Unless required by applicable law or agreed to in writing, software
# distributed under the License is distributed on an "AS IS" BASIS,
# WITHOUT WARRANTIES OR CONDITIONS OF ANY KIND, either express or implied.
# See the License for the specific language governing permissions and
# limitations under the License.

"""
Bounded Approximation Algorithm.
https://arxiv.org/abs/2111.03132
"""

from dataclasses import dataclass
from itertools import combinations, chain
from typing import List
from math import log2, sqrt
import numpy as np
<<<<<<< HEAD

from qclib.entanglement import geometric_entanglement
=======
import tensorly as ty
>>>>>>> 1e1d359c
from qclib.state_preparation.schmidt import cnot_count as schmidt_cnots, \
                                            schmidt_decomposition, \
                                            schmidt_composition, \
                                            low_rank_approximation

# pylint: disable=missing-class-docstring

def adaptive_approximation(state_vector, max_fidelity_loss, strategy='greedy',
                                        max_combination_size=0, use_low_rank=False):
    """
    It reduces the entanglement of the given state, producing an approximation
    to reduce the complexity of the quantum circuit needed to prepare it.
    `https://arxiv.org/abs/2111.03132`_.
    Args:
        state_vector (list):
            A state vector to be approximated by a less complex state.
        max_fidelity_loss (float):
            Maximum fidelity loss allowed to the approximated state.
        strategy (string):
            Method to search for the best approximation ('brute_force' or 'greedy').
            For states larger than 2**8, the greedy strategy should preferably be used.
            Default is strategy='greedy'.
        max_combination_size (int):
            Maximum size of the combination ``C(n_qubits, max_combination_size)``
            between the qubits of an entangled subsystem of length ``n_qubits`` to
            produce the possible bipartitions
            (1 <= ``max_combination_size`` <= ``n_qubits``//2).
            For example, if ``max_combination_size``==1, there will be ``n_qubits``
            bipartitions between 1 and ``n_qubits``-1 qubits.
            The default value is 0 (the size will be maximum for each level).
        use_low_rank (bool):
            If set to True, ``rank``>1 approximations are also considered. This is fine
            tuning for high-entanglement states and is slower.
            The default value is False.
    Returns:
        Node: a node with the data required to build the quantum circuit.
    """
    n_qubits = _to_qubits(len(state_vector))
    qubits = [list(range(n_qubits))]
    vectors = [state_vector]

    entanglement, product_state = geometric_entanglement(state_vector, return_product_state=True)
    if max_fidelity_loss >= entanglement:
        full_cnots = schmidt_cnots(state_vector)
        qubits = [[n] for n in range(len(product_state))]
        ranks = [1 for _ in range(len(product_state))]
        return Node(full_cnots, full_cnots, entanglement, entanglement, product_state, qubits, ranks, [])

    root_node = Node(0, 0, 0.0, 0.0, vectors, qubits, [0], [])
    _build_approximation_tree(root_node, max_fidelity_loss, strategy,
                                    max_combination_size, use_low_rank)

    leafs = []
    _search_leafs(root_node, leafs)

    best_node = _search_best(leafs)

    return best_node




@dataclass
class Entanglement:
    """
    Entanglement reduction information.

    This class contains the information about the entanglement reduction
    of a bipartition. It can be used to assemble an approximate state
    (rank>1) or two completely separate states (rank=1).
    """
    rank: int
    svd_u: np.ndarray
    svd_v: np.ndarray
    svd_s: np.ndarray

    state: List[complex]
    register: List[int]
    partition: List[int]
    local_partition: List[int]

    fidelity_loss: float

@dataclass
class Node:
    """
    Tree node used in _approximation_tree function.
    """
    node_saved_cnots: int
    total_saved_cnots: int

    node_fidelity_loss: float
    total_fidelity_loss: float

    vectors: List[List[complex]]
    qubits: List[List[int]]
    ranks: List[int]

    nodes: List['Node']

    @property
    def is_final(self) -> bool:
        return all(np.asarray(self.ranks) >= 1)

    def num_qubits(self):
        """ Complete state number of qubits. """
        return len([e for qb_list in self.qubits for e in qb_list])

    def state_vector(self):
        """ Complete state vector. """
        state = ty.tenalg.kronecker(self.vectors) # pylint: disable=no-member
        return state

    def __str__(self):
        str_vectors = '\n'.join([str(np.around(i,2)) for i in self.vectors])
        str_qubits = ' '.join([str(i) for i in self.qubits])
        str_ranks = ' '.join([str(i) for i in self.ranks])
        return f'saved cnots node={self.node_saved_cnots} ' + \
               f'total={self.total_saved_cnots}\n' + \
               f'fidelity loss node={round(self.node_fidelity_loss,6)} ' + \
               f'total={round(self.total_fidelity_loss,6)}\n' + \
               f'states\n{str_vectors}\n' + \
               f'qubits\n{str_qubits}\n' + \
               f'ranks\n{str_ranks}'

def _build_approximation_tree(node, max_fidelity_loss, strategy='brute_force', max_k=0,
                                                                    use_low_rank=False):
    # Ignore the completely disentangled qubits.
    entangled_qubits_list  = [i for i in node.qubits if len(i) > 1]
    entangled_vectors_list = [i for i in node.vectors if len(i) > 2]

    for i, entangled_qubits in enumerate(entangled_qubits_list):
        entangled_vector = entangled_vectors_list[i]

        if not 1 <= max_k <= len(entangled_qubits)//2:
            max_k = len(entangled_qubits)//2

        if strategy == 'greedy':
            combs = _greedy_combinations(entangled_vector, entangled_qubits, max_k)
        else:
            combs = _all_combinations(entangled_qubits, max_k)

        # Disentangles or reduces the entanglement of each bipartition of
        # entangled_qubits.
        for partition in combs:
            # Computes the two state vectors after disentangling "partition".
            # If the bipartition cannot be fully disentangled, an approximate
            # state is returned.
            entanglement_info = _reduce_entanglement(
                entangled_vector, entangled_qubits, partition, use_low_rank
            )

            node_fidelity_loss = np.array(
                [info.fidelity_loss for info in entanglement_info]
            )
            total_fidelity_loss = 1.0 - (1.0 - node_fidelity_loss) * \
                                        (1.0 - node.total_fidelity_loss)

            for e_info, loss in zip(entanglement_info, total_fidelity_loss):
                # Recursion should not continue in this branch if
                # "total_fidelity_loss" has reached "max_fidelity_loss".
                # The leaf corresponds to the node of the best approximation of
                # "max_fidelity_loss" on the branch.
                if loss <= max_fidelity_loss:
                    index = node.qubits.index(entangled_qubits)
                    new_node = _create_node(node, index, e_info)
                    node.nodes.append(new_node)

    if len(node.nodes) > 0:  # If it is not the end of the recursion,
        node.vectors.clear() # clear vectors and qubits to save memory.
        node.qubits.clear()  # This information is no longer needed from this point
                             # on (but may be needed in the future).
    if strategy == 'greedy' and len(node.nodes) > 0:
        # Locally optimal choice at each stage.
        node.nodes = [_search_best(node.nodes)]

    for new_node in node.nodes:
        # call _build_approximation_tree recurrently for each new node.
        # except that the vectors are matrices. In this case we are done.
        if not new_node.is_final:
            _build_approximation_tree(
                new_node, max_fidelity_loss, strategy, max_k, use_low_rank
            )





def _all_combinations(entangled_qubits, max_k):
    return chain.from_iterable(combinations(entangled_qubits, k)
                                            for k in range(1, max_k+1))

def _greedy_combinations(entangled_vector, entangled_qubits, max_k):
    """
    Combinations with a qubit-by-qubit analysis.
    Returns only one representative of the bipartitions of size k (1<=k<=max_k).
    The increment in the partition size is done by choosing the qubit that has
    the lowest fidelity-loss when removed from the remaining entangled subsystem.
    """
    node = Node( 0, 0, 0.0, 0.0, [entangled_vector], [entangled_qubits], [0], [] )
    for _ in range(max_k):
        current_vector = node.vectors[-1] # Last item is the current entangled state.
        current_qubits = node.qubits[-1]

        nodes = []
        # Disentangles one qubit at a time.
        for qubit_to_disentangle in current_qubits:
            entanglement_info = \
                _reduce_entanglement(current_vector, current_qubits, [qubit_to_disentangle])

            new_node = _create_node(node, -1, entanglement_info[0])

            nodes.append(new_node)
        # Search for the node with lowest fidelity-loss.
        node = _search_best(nodes)

    # Build the partitions by incrementing the number of selected qubits.
    # Returns only one partition for each length k.
    # All disentangled qubits are in the slice "node.qubits[0:max_k]", in the order in which
    # they were selected. Each partition needs to be sorted to ensure that the correct
    # construction of the circuit.
    return tuple( sorted( chain(*node.qubits[:k]) ) for k in range(1, max_k+1) )

def _reduce_entanglement(state_vector, register, partition, use_low_rank=False):
    local_partition = []
    # Maintains the relative position between the qubits of the two subsystems.
    for qubit_to_disentangle in partition:
        local_partition.append(
                        sum(i < qubit_to_disentangle for i in register))

    svd_u, svd_s, svd_v = schmidt_decomposition(state_vector, local_partition)

    entanglement_info = []

    max_ebits = 0
    if use_low_rank:
        # Limit the maximum low_rank to "2**(total_ebits-1)" to not repeat the original state.
        max_ebits = _to_qubits(svd_s.shape[0]) - 1

    for ebits in range(0, max_ebits+1):
        low_rank = 2**ebits

        rank, low_rank_u, low_rank_v, low_rank_s = \
            low_rank_approximation(low_rank, svd_u, svd_v, svd_s)

        if rank < low_rank:
            break # No need to go any further, as the maximum effective rank has been reached.

        fidelity_loss = 1.0 - sum(low_rank_s**2)

        entanglement_info.append(Entanglement(rank, low_rank_u, low_rank_v, low_rank_s,
                                              state_vector,
                                              register,
                                              partition,
                                              local_partition,
                                              fidelity_loss))
    return entanglement_info

def _create_node(parent_node, index, e_info):

    vectors = parent_node.vectors.copy()
    qubits  = parent_node.qubits.copy()
    ranks = parent_node.ranks.copy()

    vectors.pop(index)
    qubits.pop(index)
    ranks.pop(index)

    if e_info.rank == 1:
        # The partition qubits have been completely disentangled from the
        # rest of the register. Therefore, the original entangled state is
        # removed from the list and two new separate states are included.
        partition1 = tuple(set(e_info.register).difference(set(e_info.partition)))
        partition2 = e_info.partition

        vectors.append( e_info.svd_v.T[:, 0] )
        qubits.append( partition2 )
        partition2_rank = 1 if e_info.svd_v.T[:, 0].shape[0] == 2 else 0
        ranks.append(partition2_rank)

        vectors.append( e_info.svd_u[:, 0] )
        qubits.append( partition1 )
        partition1_rank = 1 if e_info.svd_u.T[:, 0].shape[0] == 2 else 0
        ranks.append(partition1_rank)

        node_saved_cnots = _count_saved_cnots(e_info.state, vectors[-1], vectors[-2])
    else:
        # The entanglement between partition qubits and the rest of the
        # register has been reduced, but not eliminated. Therefore, the
        # original state is replaced by an approximate state.
        normed_svd_s = e_info.svd_s/sqrt( 1.0 - e_info.fidelity_loss )
        approximate_state = schmidt_composition(e_info.svd_u, e_info.svd_v,
                                                normed_svd_s, e_info.local_partition)
        vectors.append( approximate_state )
        qubits.append( e_info.register )
        ranks.append(e_info.rank)

        node_saved_cnots = _count_saved_cnots(e_info.state, vectors[-1], None)

    total_saved_cnots = parent_node.total_saved_cnots + node_saved_cnots
    total_fidelity_loss = 1.0 - (1.0 - e_info.fidelity_loss) * \
                                (1.0 - parent_node.total_fidelity_loss)

    return Node(
        node_saved_cnots, total_saved_cnots, e_info.fidelity_loss,
        total_fidelity_loss, vectors, qubits, ranks, []
    )

def _search_leafs(node, leafs):
    # It returns the leaves of the tree. These nodes are the ones with
    # total_fidelity_loss closest to max_fidelity_loss for each branch.
    if len(node.nodes) == 0:
        leafs.append(node)
    else:
        for child in node.nodes:
            _search_leafs(child, leafs)

def _search_best(nodes):
    # Nodes with the greatest reduction in the number of CNOTs.
    # There may be several with the same number.
    max_total_saved_cnots = max(nodes, key=lambda n: n.total_saved_cnots).total_saved_cnots
    max_saved_cnots_nodes = [node for node in nodes
                                if node.total_saved_cnots == max_total_saved_cnots]
    # Nodes with the minimum depth (wich depends on the size of the node's largest subsystem).
    # Shallower circuits with the same number of CNOTs means more parallelism.
    min_depth = _max_subsystem_size(min(max_saved_cnots_nodes, key=_max_subsystem_size))
    min_depth_nodes = [node for node in max_saved_cnots_nodes
                                if _max_subsystem_size(node) == min_depth]
    # Node with the lowest fidelity loss among the nodes with
    # the highest reduction in the number of CNOTs.
    return min(min_depth_nodes, key=lambda n: n.total_fidelity_loss)

def _max_subsystem_size(node):
    return len(max(node.qubits, key=len))

def _to_qubits(n_state_vector):
    return int(log2(n_state_vector))

def _count_saved_cnots(entangled_vector, subsystem1_vector, subsystem2_vector):
    method = 'estimate'

    cnots_originally = schmidt_cnots(entangled_vector, method=method)
    cnots_phase_3 = schmidt_cnots(subsystem1_vector, method=method)

    cnots_phase_4 = 0
    if subsystem2_vector is not None:
        cnots_phase_4 = schmidt_cnots(subsystem2_vector, method=method)

    return cnots_originally - cnots_phase_3 - cnots_phase_4<|MERGE_RESOLUTION|>--- conflicted
+++ resolved
@@ -22,12 +22,9 @@
 from typing import List
 from math import log2, sqrt
 import numpy as np
-<<<<<<< HEAD
+import tensorly as ty
 
 from qclib.entanglement import geometric_entanglement
-=======
-import tensorly as ty
->>>>>>> 1e1d359c
 from qclib.state_preparation.schmidt import cnot_count as schmidt_cnots, \
                                             schmidt_decomposition, \
                                             schmidt_composition, \
